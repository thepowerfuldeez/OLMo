from __future__ import annotations

from dataclasses import asdict, dataclass, field
from glob import glob
from pathlib import Path
from typing import (
    Any,
    Dict,
    Iterable,
    List,
    Optional,
    Tuple,
    Type,
    TypeVar,
    Union,
    cast,
)

import numpy as np
import torch
from omegaconf import DictConfig, ListConfig
from omegaconf import OmegaConf as om
from omegaconf.errors import OmegaConfBaseException
from torch.distributed.fsdp import MixedPrecision, ShardingStrategy

from .aliases import PathOrStr
from .exceptions import OLMoConfigurationError
from .util import StrEnum

__all__ = [
    "ActivationType",
    "ActivationCheckpointingStrategy",
    "BlockType",
    "LayerNormType",
    "InitFnType",
    "ModelConfig",
    "OptimizerType",
    "OptimizerConfig",
    "SchedulerType",
    "SchedulerConfig",
    "DataConfig",
    "InstanceFilterConfig",
    "EvaluatorConfig",
    "TokenizerConfig",
    "TrainConfig",
    "PaddingDirection",
    "TruncationDirection",
    "SpeedMonitorConfig",
    "WandbConfig",
    "CompilerConfig",
    "WandbConfig",
    "DDPConfig",
    "DistributedStrategy",
    "DDPGradSyncMode",
    "FSDPPrecision",
    "FSDPWrapStrategy",
    "FSDPConfig",
    "CheckpointType",
]

C = TypeVar("C", bound="BaseConfig")
D = TypeVar("D", bound="DictConfig|ListConfig")


class BaseConfig:
    @classmethod
    def _register_resolvers(cls, validate_paths: bool = True):
        # Expands path globs into a list.
        def path_glob(*paths) -> List[str]:
            out = []
            for path in paths:
                matches = sorted(glob(path))
                if not matches and validate_paths:
                    raise FileNotFoundError(f"{path} does not match any files or dirs")
                out.extend(matches)
            return out

        # Chooses the first path in the arguments that exists.
        def path_choose(*paths) -> str:
            from .util import is_url

            for path in paths:
                if is_url(path) or Path(path).exists():
                    return path
            if validate_paths:
                raise FileNotFoundError(", ".join(paths))
            else:
                return ""

        # Finds the latest checkpoint in a folder.
        def path_last_checkpoint(path) -> str:
            from .util import find_latest_checkpoint

            latest_checkpoint = find_latest_checkpoint(path)
            if latest_checkpoint is None:
                if validate_paths:
                    raise FileNotFoundError(f"Could not find a latest checkpoint at {path}")
                else:
                    return ""
            else:
                return str(latest_checkpoint)

        om.register_new_resolver("path.glob", path_glob, replace=True)
        om.register_new_resolver("path.choose", path_choose, replace=True)
        om.register_new_resolver("path.last_checkpoint", path_last_checkpoint, replace=True)

    @classmethod
    def update_legacy_settings(cls, config: D) -> D:
        """
        Update the legacy config settings whose schemas have undergone backwards-incompatible changes.
        """
        return config

    @classmethod
    def new(cls: Type[C], **kwargs) -> C:
        cls._register_resolvers()
        conf = om.structured(cls)
        try:
            if kwargs:
                conf = om.merge(conf, kwargs)
            return cast(C, om.to_object(conf))
        except OmegaConfBaseException as e:
            raise OLMoConfigurationError(str(e))

    @classmethod
    def load(
        cls: Type[C],
        path: PathOrStr,
        overrides: Optional[List[str]] = None,
        key: Optional[str] = None,
        validate_paths: bool = True,
    ) -> C:
        """Load from a YAML file."""
        cls._register_resolvers(validate_paths=validate_paths)
        schema = om.structured(cls)
        try:
            raw = om.load(str(path))
            if key is not None:
                raw = raw[key]  # type: ignore
            raw = cls.update_legacy_settings(raw)
            conf = om.merge(schema, raw)
            if overrides:
                conf = om.merge(conf, om.from_dotlist(overrides))
            return cast(C, om.to_object(conf))
        except OmegaConfBaseException as e:
            raise OLMoConfigurationError(str(e))

    def save(self, path: PathOrStr) -> None:
        """Save to a YAML file."""
        om.save(config=self, f=str(path))

    def asdict(self, exclude: Optional[Iterable[str]] = None) -> Dict[str, Any]:
        out = asdict(self)  # type: ignore
        if exclude is not None:
            for name in exclude:
                if name in out:
                    del out[name]
        return out


class LayerNormType(StrEnum):
    default = "default"
    """
    The default LayerNorm implementation, equivalent to PyTorch's built-in version.
    """

    low_precision = "low_precision"
    """
    A low-precision version of the default LayerNorm.
    """

    rms = "rms"
    """
    An RMSNorm implementation. When using ``torch.compile`` this is
    probably the fastest implementation.
    """


class ActivationType(StrEnum):
    gelu = "gelu"
    relu = "relu"
    swiglu = "swiglu"


class BlockType(StrEnum):
    sequential = "sequential"

    llama = "llama"
    """
    A block similar to the sequential block with slightly different
    implementations of operations like attention to imitate the behavior of Llama.
    """


class InitFnType(StrEnum):
    mitchell = "mitchell"
    """
    The strategy suggested to us by Mitchell Wortsman from UW.
    This uses a truncated normal distribution with an adaptive standard deviation that depends
    on the size of the weights as well as the depth of the layer.
    """

    normal = "normal"
    """
    All weights are initialized from the same normal distribution.
    """

    kaiming_normal = "kaiming_normal"
    """
    All weights are initialized with the Kaiming method from a normal distribution.
    Note this currently won't work with FSDP.
    """

    fan_in = "fan_in"
    """
    "Fan-in variance scaling", i.e. normal with a standard deviation of ``1/sqrt(d_in)`` where ``d_in``
    is the input dimensionality of the kernel.
    """

    full_megatron = "full_megatron"
    """
    This is what metaseq calls "full megatron init". It is the init used for Llama 2.
    """


@dataclass
class ModelConfig(BaseConfig):
    """
    OLMo (model) configuration.
    """

    # Note that the defaults for these attributes are equivalent to the base GPT2 model.

    d_model: int = 768
    """
    The hidden size of the model.
    """

    n_heads: int = 12
    """
    The number of self-attention heads.
    """

    n_kv_heads: Optional[int] = None
    """
    The number of heads to use for keys and values. Defaults to `n_heads`.
    Set this to ``None`` or ``n_heads`` for normal multi-head attention.
    Set this to 1 for multi-query attention.
    Set it to some in-between value for Llama2-style grouped query attention.
    """

    clip_qkv: Optional[float] = None
    """
    Clip QKV to this value when set.
    """

    n_layers: int = 12
    """
    The number of layers/blocks.
    """

    mlp_ratio: int = 4
    """
    The ratio of the inner MLP dimensionality to ``d_model``.
    This is only used when ``mlp_hidden_size`` is not set.
    """

    mlp_hidden_size: Optional[int] = None
    """
    Set the exact hidden size for the MLP. Otherwise the inner MLP hidden size will be set to `mlp_ratio * d_model`.
    """

    activation_type: ActivationType = ActivationType.swiglu
    """
    The activation function to use within the MLP layers.
    """

    block_type: BlockType = BlockType.sequential
    """
    The transformer block implementation.
    """

    block_group_size: int = 1
    """
    The number of blocks to group together into a single parent block.
    This has no affect on the number of parameters in the model and is only used to wrap groups
    of blocks together with a single FSDP wrapper during training.
    """

    alibi: bool = False
    """
    If ``True``, use ALiBi embeddings. Mutually exclusive with ``rope``.
    """

    alibi_bias_max: float = 8.0
    """
    Maximum absolute value of ALiBi bias.
    """

    rope: bool = False
    """
    Use rotary positional embeddings (RoPE). Mutually exclusive with ``alibi``.
    """

    rope_full_precision: bool = True
    """
    If ``True``, apply RoPE embeddings at full precision regardless of the input type. Otherwise,
    apply RoPE at the precision of the input.
    """

    flash_attention: bool = False
    """
    If ``True``, use ``FlashAttention``.
    """

    attention_dropout: float = 0.1
    """
    The dropout probability within the attention modules.
    """

    multi_query_attention: Optional[bool] = None
    """
    Deprecated. Use n_kv_heads instead.
    """

    attention_layer_norm: bool = False
    """
    Apply layer norm to the keys and queries within the attention mechanism.
    This can help stabilize training.
    """

    residual_dropout: float = 0.1
    """
    The dropout probability for the MLP and attention output within each block.
    """

    embedding_dropout: float = 0.1
    """
    The dropout probability for embeddings.
    """

    layer_norm_type: LayerNormType = LayerNormType.default
    """
    The layernorm implementation to use.
    """

    layer_norm_with_affine: bool = True
    """
    Whether to include bias and weight parameters for the layer norms.
    This only affects layer norms that are immediately followed by a linear layer in the forward pass,
    so everything except QK-norms. To turn off affines for QK norms as well, set :attr:`attention_layer_norm_with_affine`
    to ``False``.
    """

    layer_norm_eps: float = 1e-05

    attention_layer_norm_with_affine: bool = True
    """
    Toggle affine transform for the QK norms.
    """

    max_sequence_length: int = 1024
    """
    The maximum input sequence length supported by the model.
    """

    include_bias: bool = True
    """
    Whether or not to include bias parameters in linear layers.
    In PaLM, they got rid of all bias terms because they found that large
    models tend to have near 0 bias terms anyway.
    """

    bias_for_layer_norm: Optional[bool] = None
    """
    Whether or not to include bias parameters in layer norm.
    This is separate from the include_bias parameter, because of a ROCm crash when biases are disabled in
    layer norm.
    When this is None (the default), it inherits the setting from include_bias.
    """

    scale_logits: bool = False
    """
    If ``True``, scale the output logits by ``1 / sqrt(d_model)``.
    """

    vocab_size: int = 50257
    """
    Vocabulary size of the model.
    """

    embedding_size: Optional[int] = 50304
    """
    The number of embeddings, i.e. the number of tokens. If set to ``None`` it will default
    to ``vocab_size``. If ``vocab_size`` is not a multiple of 128, setting this to the
    next multiple of 128 that's greater than ``vocab_size`` can improve throughput
    substantially.
    """

    weight_tying: bool = True
    """
    Whether to tie output linear weights to the input embedding.
    """

    eos_token_id: int = 50256
    """
    The ID of the end-of-sentence special token.
    """

    pad_token_id: int = 50256
    """
    The ID of the token to use for padding. Defaults to the ID of the EOS token.
    """

    init_device: Optional[str] = None
    """
    The torch device to use when initializing the model parameters, e.g. "cpu", "cuda:0", "meta".
    """

    init_fn: InitFnType = InitFnType.normal
    """
    The weight initialization strategy.
    """

    init_std: float = 0.02
    """
    The standard deviation to use when initializing weights with a "fixed distribution" ``init_fn``, such
    as "normal".
    """

    init_cutoff_factor: Optional[float] = None
    """
    A positive factor used to scale the cutoff values when initializing weights with a "fixed distribution" ``init_fn``, such
    as "normal". Setting this to None means values are not cutoff.
    """

    precision: Optional[str] = None
    """
    Precision used to train/evaluate with. You shouldn't set this directly.
    See :data:`TrainConfig.precision` instead.
    """

    @property
    def effective_n_kv_heads(self) -> int:
        if self.n_kv_heads is None:
            if self.multi_query_attention is True:
                return 1
            else:
                return self.n_heads
        else:
            if self.multi_query_attention is None:
                return self.n_kv_heads
            if self.multi_query_attention:
                n_kv_heads_should_be = 1
            else:
                n_kv_heads_should_be = self.n_heads
            if self.n_kv_heads == n_kv_heads_should_be:
                return n_kv_heads_should_be
            else:
                raise OLMoConfigurationError(
                    "You can't set `multi_query_attention` and `n_kv_heads` at the same time."
                )


class OptimizerType(StrEnum):
    lionw = "lionw"
    adamw = "adamw"


@dataclass
class OptimizerConfig(BaseConfig):
    name: OptimizerType = OptimizerType.lionw
    learning_rate: float = 1.0e-4
    weight_decay: float = 0.01
    betas: Tuple[float, float] = (0.9, 0.95)
    eps: float = 1e-5

    no_decay_norm_and_bias: Optional[bool] = None
    """
    Deprecated. Use ``decay_norm_and_bias`` and ``decay_embeddings`` instead.
    """

    decay_norm_and_bias: bool = False
    decay_embeddings: bool = False
    metrics_log_interval: Optional[int] = None
    """
    The interval with which to collect and log detailed parameter-specific metrics.
    This only applies when logging to W&B, since these metrics won't be logged to the console.
    If not set, defaults to the wandb `log_interval`.
    """

    def __post_init__(self):
        self.betas = tuple(self.betas)  # type: ignore[assignment]

    @classmethod
    def update_legacy_settings(cls, config: D) -> D:
        new_config = config.copy()
        if om.is_dict(new_config):
            assert isinstance(new_config, DictConfig)

            if hasattr(new_config, "name") and new_config.name == "decoupled_lionw":
                new_config.name = "lionw"
                if hasattr(new_config, "eps"):
                    del new_config.eps

        return new_config


class SchedulerType(StrEnum):
    cosine_with_warmup = "cosine_with_warmup"
    linear_with_warmup = "linear_with_warmup"
    inverse_sqrt_with_warmup = "inverse_sqrt_with_warmup"
    max_scheduler = "max_scheduler"
    constant = "constant"


class SchedulerUnits(StrEnum):
    steps = "steps"
    tokens = "tokens"


@dataclass
class SchedulerConfig(BaseConfig):
    name: SchedulerType = SchedulerType.cosine_with_warmup
    units: SchedulerUnits = SchedulerUnits.steps
    t_warmup: Union[int, float] = 100
    t_max: Optional[Union[int, float]] = None
    alpha_f: float = 0.1

    grad_clip_warmup_steps: Optional[Union[int, float]] = None
    """
    The warmup period for which the max grad norm (or norm ratio) will be set to its
    warmup value of `max_grad_norm * grad_clip_warmup_factor`.
    """

    grad_clip_warmup_factor: Optional[float] = None
    """
    The ratio of the max allowed gradient norm (or norm ratio) for clipping during the warmup period
    vs after the warmup period.
    """

    warmup_min_lr: Optional[float] = None
    """
    The starting LR during the warmup period. If not set this defaults to 10% of
    the target LR.
    """


class PaddingDirection(StrEnum):
    right = "right"
    left = "left"


@dataclass
class InstanceFilterConfig(BaseConfig):
    repetition_max_period: int = 13
    repetition_min_period: int = 1
    repetition_max_count: int = 32


@dataclass
class DataConfig(BaseConfig):
    paths: Optional[List[str]] = None
    memmap_dtype: str = "uint16"
    datasets: Optional[Dict[str, List[str]]] = None
    label_mask_paths: Optional[List[str]] = None
    pad_direction: PaddingDirection = PaddingDirection.right
    generate_attention_mask: bool = False
    num_workers: int = 0
    drop_last: bool = False
    pin_memory: bool = False
    prefetch_factor: Optional[int] = None
    persistent_workers: bool = False
    timeout: int = 0
    seed: Optional[int] = None
    instance_filter: Optional[InstanceFilterConfig] = None

    @property
    def effective_memmap_dtype(self):
        if self.memmap_dtype == "uint8":
            return np.uint8
        if self.memmap_dtype == "uint16":
            return np.uint16
        elif self.memmap_dtype == "uint32":
            return np.uint32
        elif self.memmap_dtype == "uint64":
            return np.uint64
        # default to uint16 if not set
        return np.uint16


class EvaluatorType(StrEnum):
    downstream = "downstream"
    lm = "lm"


@dataclass
class EvaluatorConfig(BaseConfig):
    label: str
    type: EvaluatorType = EvaluatorType.lm
    data: DataConfig = field(default_factory=DataConfig)
    device_eval_batch_size: Optional[int] = None
    subset_num_batches: Optional[int] = None


class TruncationDirection(StrEnum):
    right = "right"
    left = "left"


@dataclass
class TokenizerConfig(BaseConfig):
    identifier: str = "gpt2"
    truncate_direction: TruncationDirection = TruncationDirection.right


@dataclass
class WandbConfig(BaseConfig):
    project: Optional[str] = None
    entity: Optional[str] = "ai2-llm"
    group: Optional[str] = None
    name: Optional[str] = None
    tags: Optional[List[str]] = field(default_factory=lambda: ["watching"])
    log_artifacts: bool = False
    rank_zero_only: bool = True
    log_interval: int = 1


@dataclass
class SpeedMonitorConfig(BaseConfig):
    window_size: int = 100
    gpu_flops_available: Optional[Union[float, int]] = None


@dataclass
class CompilerConfig(BaseConfig):
    mode: Optional[str] = None
    """
    The mode to compile the model in. At the moment this can be "default",
    "reduce-overhead" (useful for smaller models/batches), or "max-autotune"
    (the fastest for larger models, but takes a long time to compile).
    """

    fullgraph: bool = False
    """
    Whether it is OK to break model into several subgraphs when compiling.
    Note that this is not compatible with FSDP.
    """

    backend: str = "inductor"
    """
    The backend to use.
    """


class DistributedStrategy(StrEnum):
    ddp = "ddp"
    """
    Wrap OLMo in torch.nn.parallel.DistributedDataParallel to train across ranks.
    """

    fsdp = "fsdp"
    """
    Wrap OLMo in torch.distributed.fsdp.FullyShardedDataParallel to train across ranks.
    """


class DDPGradSyncMode(StrEnum):
    batch = "batch"
    """
    Synchronize gradients after computation at each bucket only at the last micro-batch.
    This is slightly faster than gradient syncs across each micro-batch but will consume more memory.
    Can use this mode only when `find_unused_params` is set to False.
    """

    micro_batch = "micro_batch"
    """
    Synchronize gradients after computation at each bucket per micro-batch.
    This will be slightly slower than gradient sync at the last micro-batch, but will consume less memory.
    Can use this mode with both option of `find_unused_params` but specifically recommended to use with `find_unused_params`
    set to True, to prevent errors.
    """


@dataclass
class DDPConfig(BaseConfig):
    grad_sync_mode: DDPGradSyncMode = DDPGradSyncMode.batch
    """
    Gradient sync mode for DDP

    Note: When `find_unused_params` is set, set `grad_sync_mode` to `micro_batch` as different micro-batches might activate
    different parts of the model, ex- MOEs.
    """

    find_unused_params: bool = False
    """
    (from torch documentation)

    This mode allows running backward on a subgraph of the model, and DDP finds out which parameters
    are involved in the backward pass by traversing the autograd graph from the model output and marking
    all unused parameters as ready for reduction. Note that traversing the autograd graph introduces extra overheads,
    so applications should only set find_unused_parameters to True when necessary.
    """


class FSDPWrapStrategy(StrEnum):
    by_block = "by_block"
    """
    Wrap each OLMo block with its own FSDP instance.
    """

    by_block_and_size = "by_block_and_size"
    """
    Like 'by_block' but `wte` and `ff_out` will be wrapped separately as well.
    """

    by_block_group = "by_block_group"
    """
    Wrap each block group together into its own FSDP instance.
    This requires :attr:`~ModelConfig.block_group_size` to be bigger than 1.
    """

    by_block_group_and_size = "by_block_group_and_size"
    """
    Like 'by_block_group' but `wte` and `ff_out` will be wrapped separately as well.
    """

    size_based = "size_based"
    """
    Used PyTorch's default size-based auto wrap policy.
    """

    one_in_two = "one_in_two"
    one_in_three = "one_in_three"
    one_in_four = "one_in_four"
    one_in_five = "one_in_five"


class FSDPPrecision(StrEnum):
    pure = "pure"
    """
    Equivalent to :class:`torch.distributed.fsdp.MixedPrecision` with ``param_dtype``, ``reduce_dtype``,
    and ``buffer_dtype`` all set to the autocast precision data type.
    """

    mixed = "mixed"
    """
    Equivalent to :class:`torch.distributed.fsdp.MixedPrecision` with ``param_dtype``, and ``buffer_dtype``
    set to the autocast precision data type, while ``reduce_dtype`` is set to fp32.
    """


@dataclass
class FSDPConfig(BaseConfig):
    use_orig_params: bool = True
    """
    This must be ``True`` if using ``compile`` or you want to track the parameter norm during training.
    """

    sharding_strategy: ShardingStrategy = ShardingStrategy.FULL_SHARD

    wrapping_strategy: Optional[FSDPWrapStrategy] = None
    """
    The wrapping strategy to use. If ``None``, the default, the model is wrapped with a single top-level
    FSDP instance.
    """

    precision: Optional[FSDPPrecision] = FSDPPrecision.pure

    hybrid_sharding_num_model_replicas: Optional[int] = None
    """
    The number of model instances, when using a hybrid sharding strategy.
    If not ``None``, this must divide the total number of nodes. If ``None``, the default,
    a model instance is used per node (as determined by ``get_world_size() // get_local_world_size()``).
    PyTorch's default HSDP behavior matches this default behavior.
    """


class CheckpointType(StrEnum):
    sharded = "sharded"
    unsharded = "unsharded"
    sharded_ephemeral = "sharded_ephemeral"


class ShardedCheckpointerType(StrEnum):
    torch_new = "torch_new"
    torch_legacy = "torch_legacy"
    local = "local"
    olmo_core = "olmo_core"


class ActivationCheckpointingStrategy(StrEnum):
    whole_layer = "whole_layer"
    """
    Checkpoint every transformer layer.
    """

    one_in_two = "one_in_two"
    """
    Checkpoint one in two transformer layers.
    """

    one_in_three = "one_in_three"
    """
    Checkpoint one in three transformer layers.
    """

    one_in_four = "one_in_four"
    """
    Checkpoint one in four transformer layers.
    """

    two_in_three = "two_in_three"
    """
    Checkpoint two out of every three transformer layers.
    """

    three_in_four = "three_in_four"
    """
    Checkpoint three out of four of every transformer layers.
    """

    fine_grained = "fine_grained"
    """
    Focus checkpointing on where it is cheap to recompute and saves most memory.
    """


@dataclass
class TrainConfig(BaseConfig):
    """
    OLMo training configuration.
    """

    run_name: Optional[str] = None
    """
    The name of the run.
    """

    seed: int = 6198
    """
    Used to seed all initial RNG states.
    """

    epoch: Optional[int] = None
    """
    Increment this when starting a new epoch.
    """

    dry_run: bool = False
    """
    If ``True``, don't actually train.
    """

    model: ModelConfig = field(default_factory=ModelConfig)
    """
    OLMo Model configuration.
    """

    optimizer: OptimizerConfig = field(default_factory=OptimizerConfig)
    """
    Optimizer configuration.
    """

    scheduler: SchedulerConfig = field(default_factory=SchedulerConfig)
    """
    Learning rate scheduler configuration.
    """

    data: DataConfig = field(default_factory=DataConfig)
    """
    Training data configuration.
    """

    restore_dataloader: bool = True
    """
    When restarting, restore the data loader to where it left off.
    If you restarting in order to train on a different dataset, set this to ``False``.
    """

    fast_forward_batches: Optional[int] = None
    """
    When restarting, use this to fast-forward the dataloader beyond the last checkpoint.
    This can be useful when restarting due to a loss spike in order to skip the data that
    corresponded to the spike.
    """

    evaluators: List[EvaluatorConfig] = field(default_factory=list)
    """
    Evaluation configurations.
    """

    eval_interval: int = 1000
    """
    How often (in terms of batches) to run evaluations.
    """

    tokenizer: TokenizerConfig = field(default_factory=TokenizerConfig)
    """
    Tokenizer configuration.
    """

    save_folder: str = "./"
    """
    The directory to save checkpoints to.
    """

    remote_save_folder: Optional[str] = None
    """
    A folder in a cloud bucket to upload saved checkpoints to.
    """

    canceled_check_interval: int = 50
    """
    How often (in batches) to check if the run has been canceled or reached its time limit.
    """

    save_interval: int = 1000
    """
    How often (in terms of steps) to save sharded training state checkpoints.
    """

    save_interval_unsharded: Optional[int] = None
    """
    How often (if at all) to save unsharded training state checkpoint.
    For large models it can be costly to save these, so it usually makes sense to save
    these less often than regular (sharded) training checkpoints.
    """

    save_interval_ephemeral: Optional[int] = None
    """
    How often (if at all) to save ephemeral sharded checkpoints. These checkpoints are the same
    as those saved every `save_interval` except that at most only the most recent one of these is kept.
    This is useful when you want to checkpoint often for restarts in case of failures, but don't
    want to keep the majority of these checkpoints.

    For example, suppose you want to keep your checkpoints at every 1000 steps, but you also want to save
    a temporary checkpoint every 100 steps in case your job fails. In that case you would
    set `save_interval=1000` and `save_interval_ephemeral=100`.
    """

    save_num_checkpoints_to_keep: int = -1
    """
    How many sharded checkpoints to keep.
    """

    save_num_unsharded_checkpoints_to_keep: int = -1
    """
    How many unsharded checkpoints to keep.
    """

    save_overwrite: bool = False
    """
    If ``True``, overwrite any conflicting checkpoint files.
    """

    force_save_unsharded: bool = False
    """
    Save an unsharded checkpoint before training (even during a dry run).
    Use this option with `--load-path={PATH}` and `--dry_run` to convert a sharded
    checkpoint into an unsharded checkpoint.
    """

    no_pre_train_checkpoint: bool = False
    """
    Skip saving pre-train checkpoint.
    """

    load_path: Optional[str] = None
    """
    The path to a training checkpoint to restore/resume from.

    Note that you can make use of the "path.last_checkpoint" Omegaconfig YAML resolver here, which takes
    a local or remote directory and resolves to the latest checkpoint (sharded or unsharded) in that directory.
    For example,

    ```bash
    --load_path='${path.last_checkpoint:s3://ai2-llm/checkpoints/7b/v1_5-mix-run-001}'
    ```
    """

    load_path_sharded_checkpointer: Optional[ShardedCheckpointerType] = None
    """
    The sharded checkpointer type to use to load the initial checkpoint from ``load_path``.
    """

    reset_optimizer_state: bool = False
    """
    When this is set, we restore the model from a checkpoint (if given), but we leave the optimizer uninitialized.
    We also set a new learning rate schedule that does a new warmup, such that it intercepts the original learning
    curve (according to the current learning rate schedule settings), and continues from there.
    """

    reset_trainer_state: bool = False
    """
    When this is set we don't restore the trainer state from a checkpoint.
    """

    sharded_checkpointer: ShardedCheckpointerType = ShardedCheckpointerType.torch_legacy
    """
    The name of the sharded checkpointer to use to save (sharded) checkpoints throughout training.
    """

    new_style_checkpoints: Optional[bool] = None
    """
    Deprecated. Use ``sharded_checkpointer`` instead.
    """

    max_duration: Union[int, str] = 10000
    """
    How long to train for.

    If specified without a unit (the default), the units are assumed to be steps.
    You can also specify this in terms of tokens, for example: `max_duration="2e12T"` means train until
    2 trillion tokens.
    """

    global_train_batch_size: int = 512
    """
    The effective global batch size.
    """

    device_train_batch_size: Optional[int] = None  # calculated automatically
    """
    Don't set this manually. This will be set to ``global_train_batch_size // world_size``.
    """

    device_train_microbatch_size: int = 16
    """
    The number of instances passed to the model in a single forward-backward pass. You should set
    this as large as you can based on available GPU memory.
    """

    device_eval_batch_size: int = 16
    """
    The number of evaluation instances passed to the model in a single forward pass on each device.
    """

    eval_subset_num_batches: int = -1
    """
    The number of batches to use for downstream evaluation from each dataset.
    """

    eval_on_load: bool = False
    """
    When resuming from a checkpoint, run the evaluation loop right away.
    """

    device_train_grad_accum: Optional[int] = None  # calculated automatically
    """
    Don't set this manually. This will be set to ``device_train_batch_size // device_train_microbatch_size``.
    """

    max_grad_norm: Optional[float] = None
    """
    Clip gradient norms to this value if set.
    """

    max_grad_norm_ratio: Optional[float] = None
    """
    If set, gradient norms will be clipped to `max_grad_norm_ratio * exp_avg(norm(grad))`.
    This takes priority over `max_grad_norm` when set.
    """

    precision: Optional[str] = None
    """
    Precision to train with (e.g. "amp_bf16", "amp_fp16", or "fp32").
    """

    wandb: Optional[WandbConfig] = None
    """
    Weights & Biases configuration.
    """

    speed_monitor: SpeedMonitorConfig = field(default_factory=SpeedMonitorConfig)
    """
    Speed monitor configuration.
    """

    console_log_interval: int = 1
    """
    How often to log to the console.
    """

    gen1_gc_interval: Optional[int] = 1
    """
    How often (in steps) to run generation 1 garbage collection.
    Set to ``None`` to use automatic garbage collection (i.e. we don't mess with it).
    """

    compile: Optional[CompilerConfig] = None
    """
    Settings for compiling the model with ``torch.compile()``.
    """

    distributed_strategy: Optional[DistributedStrategy] = None
    """
    Distributed strategy for OLMo model (eg. single GPU, DDP, FSDP).
    """

    fsdp: Optional[FSDPConfig] = field(default_factory=FSDPConfig)
    """
    Fully sharded data parallel settings.
    """

    ddp: Optional[DDPConfig] = None
    """
    DDP settings.
    """

    softmax_auxiliary_loss: bool = False
    """
    If ``True``, we add the auxiliary loss function from PaLM that encourages the softmax
    normalizing term to be close to 0.
    """

    time_limit: Optional[float] = None
    """
    The maximum amount of time to train for before saving a checkpoint and ending early.
    """

    extra_steps_after_cancel: int = 10
    """
    Under certain conditions when a run is canceled we train for a few extra steps after saving
    the final checkpoint so that when the run is restarted from the latest checkpoint we have some
    overlap in metrics.
    """

    early_stopping_factor: Optional[float] = None

    save_data_indices: bool = True
    """
    Save training data indices from each batch for each worker.
    """

    python_profiling: bool = False
    """
    Whether to run the Python profiler on batches 6, 7, and 8.
    """

    torch_profiling: bool = False
    """
    Whether to run the PyTorch profiler on batches 6, 7, and 8.
    """

    stop_at: Optional[int] = None
    """
    Stop at a specific step.
    """

    stop_after: Optional[int] = None
    """
    Stop after a specific number of steps.
    """

    activation_checkpointing: Optional[ActivationCheckpointingStrategy] = None
    """
    The activation checkpointing strategy to use.
    """

    fused_loss: Optional[bool] = None
    """
    Whether to use the fused CE loss function from `flash-attn`.
    """

    hf_datasets_cache_dir: Optional[str] = None
    """
    Path to cache directory of HF datasets saved with `datasets.save_to_disk`.
    """

    @property
    def autocast_precision(self) -> torch.dtype:
        if self.precision == "amp_bf16":
            return torch.bfloat16
        elif self.precision == "amp_fp16":
            return torch.float16
        elif self.precision == "fp32":
            return torch.float32
        else:
            raise ValueError(f"Unexpected precision type '{self.precision}'")

    @property
<<<<<<< HEAD
    def fsdp_precision(self) -> Optional[MixedPrecision]:
        if self.fsdp.precision is None:
            return None
        elif self.fsdp.precision == FSDPPrecision.pure:
            return MixedPrecision(
                param_dtype=self.autocast_precision,
                reduce_dtype=self.autocast_precision,
                buffer_dtype=self.autocast_precision,
            )
        elif self.fsdp.precision == FSDPPrecision.mixed:
            return MixedPrecision(
                param_dtype=self.autocast_precision,
                reduce_dtype=torch.float32,
                buffer_dtype=self.autocast_precision,
            )
=======
    def fsdp_precision(self) -> MixedPrecision:
        if self.fsdp is not None:
            if self.fsdp.precision == FSDPPrecision.pure:
                return MixedPrecision(
                    param_dtype=self.autocast_precision,
                    reduce_dtype=self.autocast_precision,
                    buffer_dtype=self.autocast_precision,
                )
            elif self.fsdp.precision == FSDPPrecision.mixed:
                return MixedPrecision(
                    param_dtype=self.autocast_precision,
                    reduce_dtype=torch.float32,
                    buffer_dtype=self.autocast_precision,
                )
            else:
                raise NotImplementedError(f"{self.fsdp.precision}")
>>>>>>> d72a2626
        else:
            raise ValueError("self.fsdp is None!")

    @classmethod
    def update_legacy_settings(cls, config: D) -> D:
        new_config = config.copy()
        if om.is_dict(new_config):
            assert isinstance(new_config, DictConfig)

            if hasattr(new_config, "activation_checkpointing"):
                if new_config.activation_checkpointing is False:
                    new_config.activation_checkpointing = None
                if new_config.activation_checkpointing is True:
                    new_config.activation_checkpointing = ActivationCheckpointingStrategy.whole_layer

            if hasattr(new_config, "optimizer"):
                new_config.optimizer = OptimizerConfig.update_legacy_settings(new_config.optimizer)

        return new_config<|MERGE_RESOLUTION|>--- conflicted
+++ resolved
@@ -1180,26 +1180,11 @@
             raise ValueError(f"Unexpected precision type '{self.precision}'")
 
     @property
-<<<<<<< HEAD
-    def fsdp_precision(self) -> Optional[MixedPrecision]:
-        if self.fsdp.precision is None:
-            return None
-        elif self.fsdp.precision == FSDPPrecision.pure:
-            return MixedPrecision(
-                param_dtype=self.autocast_precision,
-                reduce_dtype=self.autocast_precision,
-                buffer_dtype=self.autocast_precision,
-            )
-        elif self.fsdp.precision == FSDPPrecision.mixed:
-            return MixedPrecision(
-                param_dtype=self.autocast_precision,
-                reduce_dtype=torch.float32,
-                buffer_dtype=self.autocast_precision,
-            )
-=======
     def fsdp_precision(self) -> MixedPrecision:
         if self.fsdp is not None:
-            if self.fsdp.precision == FSDPPrecision.pure:
+            if self.fsdp.precision is None:
+                return None
+            elif self.fsdp.precision == FSDPPrecision.pure:
                 return MixedPrecision(
                     param_dtype=self.autocast_precision,
                     reduce_dtype=self.autocast_precision,
@@ -1213,7 +1198,6 @@
                 )
             else:
                 raise NotImplementedError(f"{self.fsdp.precision}")
->>>>>>> d72a2626
         else:
             raise ValueError("self.fsdp is None!")
 
