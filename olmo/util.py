import logging
import os
import re
import socket
import sys
import time
import warnings
from datetime import datetime
from enum import Enum
from itertools import cycle, islice
from pathlib import Path
<<<<<<< HEAD
from queue import Queue
from threading import Thread
from typing import Any, Callable, Dict, Optional, TypeVar, Union
=======
from typing import Any, Callable, Dict, Optional, Union
>>>>>>> 9c8e67ed

import boto3
import botocore.exceptions as boto_exceptions
import rich
from botocore.config import Config
from rich.console import Console, ConsoleRenderable
from rich.highlighter import NullHighlighter
from rich.progress import Progress
from rich.text import Text
from rich.traceback import Traceback

from .aliases import PathOrStr
<<<<<<< HEAD
from .exceptions import OlmoCliError, OlmoError, OlmoNetworkError, OlmoThreadError
=======
from .exceptions import OlmoCliError, OlmoError, OlmoNetworkError
from .torch_util import get_global_rank, get_local_rank, get_node_rank, is_distributed
>>>>>>> 9c8e67ed


class StrEnum(str, Enum):
    """
    This is equivalent to Python's :class:`enum.StrEnum` since version 3.11.
    We include this here for compatibility with older version of Python.
    """

    def __str__(self) -> str:
        return self.value

    def __repr__(self) -> str:
        return f"'{str(self)}'"


_log_extra_fields: Dict[str, Any] = {}
log = logging.getLogger(__name__)


class LogFilterType(StrEnum):
    rank0_only = "rank0_only"
    local_rank0_only = "local_rank0_only"


def log_extra_field(field_name: str, field_value: Any) -> None:
    global _log_extra_fields
    if field_value is None:
        if field_name in _log_extra_fields:
            del _log_extra_fields[field_name]
    else:
        _log_extra_fields[field_name] = field_value


def setup_logging(log_filter_type: LogFilterType = LogFilterType.rank0_only) -> None:
    """
    :param rank0_only: INFO and below messages will only be emitted on the rank0 process.
    """
    log_extra_field("hostname", socket.gethostname())
    if is_distributed():
        log_extra_field("node_rank", get_node_rank())
        log_extra_field("local_rank", get_local_rank())
        log_extra_field("global_rank", get_global_rank())
    else:
        log_extra_field("node_rank", 0)
        log_extra_field("local_rank", 0)
        log_extra_field("global_rank", 0)

    old_log_record_factory = logging.getLogRecordFactory()

    def log_record_factory(*args, **kwargs) -> logging.LogRecord:
        record = old_log_record_factory(*args, **kwargs)
        for field_name, field_value in _log_extra_fields.items():
            setattr(record, field_name, field_value)
        return record

    logging.setLogRecordFactory(log_record_factory)

    handler: logging.Handler
    if (
        os.environ.get("OLMo_NONINTERACTIVE", False)
        or os.environ.get("DEBIAN_FRONTEND", None) == "noninteractive"
        or not sys.stdout.isatty()
    ):
        handler = logging.StreamHandler(sys.stdout)
        formatter = logging.Formatter(
            "%(asctime)s\t%(hostname)s:%(local_rank)s\t%(name)s:%(lineno)s\t%(levelname)s\t%(message)s"
        )
        formatter.default_time_format = "%Y-%m-%d %H:%M:%S"
        formatter.default_msec_format = "%s.%03d"
        handler.setFormatter(formatter)
    else:
        handler = RichHandler()

    def rank0_filter(record: logging.LogRecord) -> int:
        if record.levelno > logging.INFO:
            return 1
        if getattr(record, "global_rank", 0) == 0:
            return 1
        else:
            return 0

    def local_rank0_filter(record: logging.LogRecord) -> int:
        if record.levelno > logging.INFO:
            return 1
        if getattr(record, "local_rank", 0) == 0:
            return 1
        else:
            return 0

    filter = None
    if log_filter_type == LogFilterType.rank0_only:
        filter = rank0_filter
    elif log_filter_type == LogFilterType.local_rank0_only:
        filter = local_rank0_filter  # type: ignore
    else:
        raise ValueError(log_filter_type)

    if filter is not None:
        handler.addFilter(filter)  # type: ignore
    logging.basicConfig(handlers=[handler], level=logging.INFO)

    logzio_token = os.environ.get("LOGZIO_TOKEN", None)
    if logzio_token:
        from logzio.handler import LogzioHandler

        logzio_handler = LogzioHandler(logzio_token)
        if filter is not None:
            logzio_handler.addFilter(filter)  # type: ignore
        logging.getLogger().addHandler(logzio_handler)

    logging.captureWarnings(True)
    logging.getLogger("urllib3").setLevel(logging.ERROR)


def excepthook(exctype, value, traceback):
    """
    Used to patch `sys.excepthook` in order to log exceptions.
    """
    if issubclass(exctype, KeyboardInterrupt):
        sys.__excepthook__(exctype, value, traceback)
    elif issubclass(exctype, OlmoCliError):
        rich.get_console().print(f"[yellow]{value}[/]", highlight=False)
    elif issubclass(exctype, OlmoError):
        rich.get_console().print(Text(f"{exctype.__name__}:", style="red"), value, highlight=False)
    else:
        log.critical("Uncaught %s: %s", exctype.__name__, value, exc_info=(exctype, value, traceback))


def install_excepthook():
    sys.excepthook = excepthook


def filter_warnings():
    # Filter internal deprecation warnings from torch
    warnings.filterwarnings(
        action="ignore",
        category=UserWarning,
        message="torch.distributed.*_base is a private function and will be deprecated.*",
    )
    warnings.filterwarnings(
        action="ignore",
        category=UserWarning,
        message="TypedStorage is deprecated.*",
    )
    warnings.filterwarnings(
        action="ignore",
        category=UserWarning,
        message="Please use DTensor instead.*",
    )
    # Torchvision warnings. We don't actually use torchvision.
    warnings.filterwarnings(
        action="ignore",
        message="failed to load.*",
        module="torchvision.io.image",
    )


def set_env_variables():
    os.environ["TOKENIZERS_PARALLELISM"] = "false"


def prepare_cli_environment(log_filter_type: Optional[LogFilterType] = None):
    if log_filter_type is None:
        log_filter_type = LogFilterType(os.environ.get("LOG_FILTER_TYPE", "rank0_only"))
    rich.reconfigure(width=max(rich.get_console().width, 180), soft_wrap=True)
    setup_logging(log_filter_type=log_filter_type)
    install_excepthook()
    filter_warnings()
    set_env_variables()


def clean_opt(arg: str) -> str:
    if "=" not in arg:
        arg = f"{arg}=True"
    name, val = arg.split("=", 1)
    name = name.strip("-").replace("-", "_")
    return f"{name}={val}"


class RichHandler(logging.Handler):
    """
    A simplified version of rich.logging.RichHandler from
    https://github.com/Textualize/rich/blob/master/rich/logging.py
    """

    def __init__(
        self,
        *,
        level: Union[int, str] = logging.NOTSET,
        console: Optional[Console] = None,
        markup: bool = False,
    ) -> None:
        super().__init__(level=level)
        self.console = console or rich.get_console()
        self.highlighter = NullHighlighter()
        self.markup = markup

    def emit(self, record: logging.LogRecord) -> None:
        try:
            if hasattr(record.msg, "__rich__") or hasattr(record.msg, "__rich_console__"):
                self.console.print(record.msg)
            else:
                msg: Any = record.msg
                if isinstance(record.msg, str):
                    msg = self.render_message(record=record, message=record.getMessage())
                renderables = [
                    self.get_time_text(record),
                    self.get_level_text(record),
                    self.get_location_text(record),
                    msg,
                ]
                if record.exc_info is not None:
                    tb = Traceback.from_exception(*record.exc_info)  # type: ignore
                    renderables.append(tb)
                self.console.print(*renderables)
        except Exception:
            self.handleError(record)

    def render_message(self, *, record: logging.LogRecord, message: str) -> ConsoleRenderable:
        use_markup = getattr(record, "markup", self.markup)
        message_text = Text.from_markup(message) if use_markup else Text(message)

        highlighter = getattr(record, "highlighter", self.highlighter)
        if highlighter:
            message_text = highlighter(message_text)

        return message_text

    def get_time_text(self, record: logging.LogRecord) -> Text:
        log_time = datetime.fromtimestamp(record.created)
        time_str = log_time.strftime("[%Y-%m-%d %X]")
        return Text(time_str, style="log.time", end=" ")

    def get_level_text(self, record: logging.LogRecord) -> Text:
        level_name = record.levelname
        level_text = Text.styled(level_name.ljust(8), f"logging.level.{level_name.lower()}")
        level_text.style = "log.level"
        level_text.end = " "
        return level_text

    def get_location_text(self, record: logging.LogRecord) -> Text:
        name_and_line = f"{record.name}:{record.lineno}" if record.name != "root" else "root"
        text = f"[{name_and_line}, rank={record.local_rank}]"  # type: ignore
        return Text(text, style="log.path")


def wait_for(condition: Callable[[], bool], description: str, timeout: float = 10.0):
    """Wait for the condition function to return True."""
    start_time = time.monotonic()
    while not condition():
        time.sleep(0.5)
        if time.monotonic() - start_time > timeout:
            raise TimeoutError(f"{description} timed out")


def is_url(path: PathOrStr) -> bool:
    return re.match(r"[a-z0-9]+://.*", str(path)) is not None


def dir_is_empty(dir: PathOrStr) -> bool:
    dir = Path(dir)
    if not dir.is_dir():
        return True
    try:
        next(dir.glob("*"))
        return False
    except StopIteration:
        return True


def get_progress_bar() -> Progress:
    from cached_path import get_download_progress

    return get_download_progress()


def resource_path(
    folder: PathOrStr, fname: str, local_cache: Optional[PathOrStr] = None, progress: Optional[Progress] = None
) -> Path:
    if local_cache is not None and (local_path := Path(local_cache) / fname).is_file():
        log.info(f"Found local cache of {fname} at {local_path}")
        return local_path
    else:
        from cached_path import cached_path

        return cached_path(f"{str(folder).rstrip('/')}/{fname}", progress=progress)


def file_size(path: PathOrStr) -> int:
    """
    Get the size of a local or remote file in bytes.
    """
    if is_url(path):
        from urllib.parse import urlparse

        parsed = urlparse(str(path))
        if parsed.scheme == "gs":
            return _gcs_file_size(parsed.netloc, parsed.path.strip("/"))
        elif parsed.scheme == "s3":
            return _s3_file_size(parsed.netloc, parsed.path.strip("/"))
        elif parsed.scheme == "file":
            return file_size(str(path).replace("file://", "", 1))
        else:
            raise NotImplementedError(f"file size not implemented for '{parsed.scheme}' files")
    else:
        return os.stat(path).st_size


def upload(source: PathOrStr, target: str, save_overwrite: bool = False):
    """Upload source file to a target location on GCS or S3."""
    from urllib.parse import urlparse

    source = Path(source)
    assert source.is_file()
    parsed = urlparse(target)
    if parsed.scheme == "gs":
        _gcs_upload(source, parsed.netloc, parsed.path.strip("/"), save_overwrite=save_overwrite)
    elif parsed.scheme == "s3":
        _s3_upload(source, parsed.netloc, parsed.path.strip("/"), save_overwrite=save_overwrite)
    else:
        raise NotImplementedError(f"Upload not implemented for '{parsed.scheme}' scheme")


def get_bytes_range(source: PathOrStr, bytes_start: int, num_bytes: int) -> bytes:
    if is_url(source):
        from urllib.parse import urlparse

        parsed = urlparse(str(source))
        if parsed.scheme == "gs":
            return _gcs_get_bytes_range(parsed.netloc, parsed.path.strip("/"), bytes_start, num_bytes)
        elif parsed.scheme == "s3":
            return _s3_get_bytes_range(parsed.netloc, parsed.path.strip("/"), bytes_start, num_bytes)
        elif parsed.scheme == "file":
            return get_bytes_range(str(source).replace("file://", "", 1), bytes_start, num_bytes)
        else:
            raise NotImplementedError(f"file size not implemented for '{parsed.scheme}' files")
    else:
        with open(source, "rb") as f:
            f.seek(bytes_start)
            return f.read(num_bytes)


def find_latest_checkpoint(dir: PathOrStr) -> Optional[PathOrStr]:
    if is_url(dir):
        from urllib.parse import urlparse

        parsed = urlparse(str(dir))
        if parsed.scheme == "gs":
            raise NotImplementedError
        elif parsed.scheme == "s3":
            return _s3_find_latest_checkpoint(parsed.netloc, parsed.path.strip("/"))
        elif parsed.scheme == "file":
            return find_latest_checkpoint(str(dir).replace("file://", "", 1))
        else:
            raise NotImplementedError(f"find_latest_checkpoint not implemented for '{parsed.scheme}' files")
    else:
        latest_step = 0
        latest_checkpoint: Optional[Path] = None
        for path in Path(dir).glob("step*"):
            if path.is_dir():
                try:
                    step = int(path.name.replace("step", "").replace("-unsharded", ""))
                except ValueError:
                    continue
                # We prioritize sharded checkpoints over unsharded checkpoints.
                if step > latest_step or (step == latest_step and not path.name.endswith("-unsharded")):
                    latest_step = step
                    latest_checkpoint = path
        return latest_checkpoint


def _gcs_upload(source: Path, bucket_name: str, key: str, save_overwrite: bool = False):
    from google.cloud import storage as gcs

    storage_client = gcs.Client()
    bucket = storage_client.bucket(bucket_name)
    blob = bucket.blob(key)
    if not save_overwrite and blob.exists():
        raise FileExistsError(f"gs://{bucket_name}/{key} already exists. Use save_overwrite to overwrite it.")
    blob.upload_from_filename(source)


def _gcs_file_size(bucket_name: str, key: str) -> int:
    from google.api_core.exceptions import NotFound
    from google.cloud import storage as gcs

    storage_client = gcs.Client()
    bucket = storage_client.bucket(bucket_name)
    blob = bucket.blob(key)
    try:
        blob.reload()
    except NotFound:
        raise FileNotFoundError(f"gs://{bucket_name}/{key}")
    assert blob.size is not None
    return blob.size


def _gcs_get_bytes_range(bucket_name: str, key: str, bytes_start: int, num_bytes: int) -> bytes:
    from google.api_core.exceptions import NotFound
    from google.cloud import storage as gcs

    storage_client = gcs.Client()
    bucket = storage_client.bucket(bucket_name)
    blob = bucket.blob(key)
    try:
        blob.reload()
    except NotFound:
        raise FileNotFoundError(f"gs://{bucket_name}/{key}")
    return blob.download_as_bytes(start=bytes_start, end=bytes_start + num_bytes - 1)


_s3_client = None


def _get_s3_client():
    global _s3_client
    if _s3_client is None:
        _s3_client = boto3.client(
            "s3",
            config=Config(retries={"max_attempts": 10, "mode": "standard"}),
            use_ssl=not int(os.environ.get("OLMO_NO_SSL", "0")),
        )
    return _s3_client


def _wait_before_retry(attempt: int):
    time.sleep(min(0.5 * 2**attempt, 3.0))


def _s3_upload(source: Path, bucket_name: str, key: str, save_overwrite: bool = False, max_attempts: int = 3):
    err: Optional[Exception] = None
    if not save_overwrite:
        for attempt in range(1, max_attempts + 1):
            try:
                _get_s3_client().head_object(Bucket=bucket_name, Key=key)
                raise FileExistsError(
                    f"s3://{bucket_name}/{key} already exists. Use save_overwrite to overwrite it."
                )
            except boto_exceptions.ClientError as e:
                if int(e.response["Error"]["Code"]) == 404:
                    err = None
                    break
                err = e

            if attempt < max_attempts:
                log.warning("%s failed attempt %d with retriable error: %s", _s3_upload.__name__, attempt, err)
                _wait_before_retry(attempt)

        if err is not None:
            raise OlmoNetworkError("Failed to check object existence during s3 upload") from err

    try:
        _get_s3_client().upload_file(source, bucket_name, key)
    except boto_exceptions.ClientError as e:
        raise OlmoNetworkError("Failed to upload to s3") from e


def _s3_file_size(bucket_name: str, key: str, max_attempts: int = 3) -> int:
    err: Optional[Exception] = None
    for attempt in range(1, max_attempts + 1):
        try:
            return _get_s3_client().head_object(Bucket=bucket_name, Key=key)["ContentLength"]
        except boto_exceptions.ClientError as e:
            if int(e.response["Error"]["Code"]) == 404:
                raise FileNotFoundError(f"s3://{bucket_name}/{key}") from e
            err = e

        if attempt < max_attempts:
            log.warning("%s failed attempt %d with retriable error: %s", _s3_file_size.__name__, attempt, err)
            _wait_before_retry(attempt)

    raise OlmoNetworkError("Failed to get s3 file size") from err


def _s3_get_bytes_range(
    bucket_name: str, key: str, bytes_start: int, num_bytes: int, max_attempts: int = 3
) -> bytes:
    err: Optional[Exception] = None
    for attempt in range(1, max_attempts + 1):
        try:
            return (
                _get_s3_client()
                .get_object(
                    Bucket=bucket_name, Key=key, Range=f"bytes={bytes_start}-{bytes_start + num_bytes - 1}"
                )["Body"]
                .read()
            )
        except boto_exceptions.ClientError as e:
            if int(e.response["Error"]["Code"]) == 404:
                raise FileNotFoundError(f"s3://{bucket_name}/{key}") from e
            err = e
        except (boto_exceptions.HTTPClientError, boto_exceptions.ConnectionError) as e:
            # ResponseStreamingError (subclass of HTTPClientError) can happen as
            # a result of a failed read from the stream (http.client.IncompleteRead).
            # Retrying can help in this case.
            err = e

        if attempt < max_attempts:
            log.warning(
                "%s failed attempt %d with retriable error: %s", _s3_get_bytes_range.__name__, attempt, err
            )
            _wait_before_retry(attempt)

    # When torch's DataLoader intercepts exceptions, it may try to re-raise them
    # by recalling their constructor with a single message arg. Torch has some
    # logic to deal with the absence of a single-parameter constructor, but it
    # doesn't gracefully handle other possible failures in calling such a constructor
    # This can cause an irrelevant exception (e.g. KeyError: 'error'), resulting
    # in us losing the true exception info. To avoid this, we change the exception
    # to a type that has a single-parameter constructor.
    raise OlmoNetworkError("Failed to get bytes range from s3") from err


def _s3_find_latest_checkpoint(bucket_name: str, prefix: str) -> Optional[str]:
    if not prefix.endswith("/"):
        prefix = f"{prefix}/"
    response = _get_s3_client().list_objects(Bucket=bucket_name, Prefix=prefix, Delimiter="/")
    assert not response["IsTruncated"]  # need to handle this if it happens
    latest_step = 0
    latest_checkpoint: Optional[str] = None
    for item in response["CommonPrefixes"]:
        prefix = item["Prefix"].strip("/")
        checkpoint_name = os.path.split(prefix)[-1]
        if not checkpoint_name.startswith("step"):
            continue
        try:
            step = int(checkpoint_name.replace("step", "").replace("-unsharded", ""))
        except ValueError:
            continue
        # We prioritize sharded checkpoints over unsharded ones.
        if step > latest_step or (step == latest_step and not checkpoint_name.endswith("-unsharded")):
            latest_step = step
            latest_checkpoint = f"s3://ai2-llm/{prefix}"
    return latest_checkpoint


def default_thread_count() -> int:
    return int(os.environ.get("OLMO_NUM_THREADS") or min(32, (os.cpu_count() or 1) + 4))


def pass_through_fn(fn, *args, **kwargs):
    return fn(*args, **kwargs)


def threaded_generator(g, maxsize: int = 16, thread_name: Optional[str] = None):
    q: Queue = Queue(maxsize=maxsize)

    sentinel = object()

    def fill_queue():
        try:
            for value in g:
                q.put(value)
        except Exception as e:
            q.put(e)
        finally:
            q.put(sentinel)

    thread_name = thread_name or repr(g)
    thread = Thread(name=thread_name, target=fill_queue, daemon=True)
    thread.start()

    for x in iter(q.get, sentinel):
        if isinstance(x, Exception):
            raise OlmoThreadError(f"generator thread {thread_name} failed") from x
        else:
            yield x


def roundrobin(*iterables):
    """
    Call the given iterables in a round-robin fashion. For example:
    ``roundrobin('ABC', 'D', 'EF') --> A D E B F C``
    """
    # Adapted from https://docs.python.org/3/library/itertools.html#itertools-recipes
    num_active = len(iterables)
    nexts = cycle(iter(it).__next__ for it in iterables)
    while num_active:
        try:
            for next in nexts:
                yield next()
        except StopIteration:
            # Remove the iterator we just exhausted from the cycle.
            num_active -= 1
            nexts = cycle(islice(nexts, num_active))<|MERGE_RESOLUTION|>--- conflicted
+++ resolved
@@ -9,13 +9,9 @@
 from enum import Enum
 from itertools import cycle, islice
 from pathlib import Path
-<<<<<<< HEAD
 from queue import Queue
 from threading import Thread
-from typing import Any, Callable, Dict, Optional, TypeVar, Union
-=======
 from typing import Any, Callable, Dict, Optional, Union
->>>>>>> 9c8e67ed
 
 import boto3
 import botocore.exceptions as boto_exceptions
@@ -28,12 +24,8 @@
 from rich.traceback import Traceback
 
 from .aliases import PathOrStr
-<<<<<<< HEAD
 from .exceptions import OlmoCliError, OlmoError, OlmoNetworkError, OlmoThreadError
-=======
-from .exceptions import OlmoCliError, OlmoError, OlmoNetworkError
 from .torch_util import get_global_rank, get_local_rank, get_node_rank, is_distributed
->>>>>>> 9c8e67ed
 
 
 class StrEnum(str, Enum):
