--- conflicted
+++ resolved
@@ -22,10 +22,7 @@
 - Added MMLU downstream evaluation tasks, with prompt variations.
 - Added support for PyTorch v2.2.
 - Added ability to show logs from all ranks
-<<<<<<< HEAD
-=======
 - Added option for QKV clipping.
->>>>>>> a737306e
 
 ### Changed
 
