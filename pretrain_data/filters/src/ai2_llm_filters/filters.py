"""

Filters.

@kylel, @soldni

"""
import os
import re
from abc import abstractmethod
from typing import List, Optional

# language id
import cld3
import pycld2 as cld2
from cached_path import cached_path
from fasttext.FastText import _FastText

# fasttext
import fasttext
import wget
from nltk.tokenize.punkt import PunktSentenceTokenizer

# pii
from presidio_analyzer import AnalyzerEngine

from .data_types import DocResult, Document, Span


class Filter:
    @abstractmethod
    def train(self, trainfile: str):
        raise NotImplementedError

    @abstractmethod
    def save(self, outdir: str):
        raise NotImplementedError

    @abstractmethod
    def predict(self, doc: Document) -> List[DocResult]:
        raise NotImplementedError


class Cld3LanguageFilter(Filter):
    def train(self, trainfile: str):
        pass

    def save(self, outdir: str):
        pass

    def predict(self, doc: Document) -> List[DocResult]:
        pred = cld3.get_language(doc.text)  # pyright: ignore
        return [
            DocResult(
                doc=doc, spans=[Span(start=0, end=len(doc.text), type=pred.language)], score=pred.probability
            )
        ]


<<<<<<< HEAD
class Cld2LanguageFilter(Filter):
    def train(self, trainfile: str):
        pass
=======
class FastTextFilter(Filter):
>>>>>>> 91063a0f

    # Either provide path to a trained model file on S3 (<bucket>/<file>)
    # or provide paths to training and test data files
    # do_train flag controls whether classifier needs to be trained
    # do_test flag controls whether to check classifier accuracy on test data
    # level flag controls whether prediction should be run at document or sentence level
    # By default, model is loaded from a pretrained model file and run at document level
    def __init__(
        self,
        model_path: str = None,
        trainfile: str = None,
        testfile: str = None,
        savepath: str = None,
        do_train: bool = False,
        do_test: bool = False,
        level: str = "doc",
        sent_threshold: float = None,
    ) -> None:
        self.classifier = None
        if model_path is not None:
            if os.path.exists(model_path):
                file_name = model_path
            else:
                file_name = wget.download(model_path, out=savepath)
            self.classifier = fasttext.load_model(file_name)
        elif do_train:
            self.train(trainfile, savepath)
        else:
            raise NotImplementedError("Please either provide a path to a trained model or train a new model")
        if do_test:
            self.test(testfile)
        self.level = level
        if self.level == "sent":
            self.sent_tokenizer = PunktSentenceTokenizer()
            self.sent_threshold = sent_threshold

    def train(self, trainfile: str, savepath: str):
        if trainfile is None:
            raise ValueError("Please provide a file containing training data")
        classifier = fasttext.train_supervised(input=trainfile, epoch=100, wordNgrams=2)
        self.classifier = classifier
        if savepath is None:
            raise Warning("Model will not be saved since no save path was provided")
        else:
            classifier.save_model(savepath)

    def test(self, testfile: str):
        if testfile is None:
            raise ValueError("Please provide a file containing test data")
        if self.classifier is None:
            raise ValueError("Please either download or train a classifier model first")
        model_performance = self.classifier.test("jigsaw_nsfw/fasttext_final.test")
        print(model_performance)

    def predict(self, doc: Document) -> List[DocResult]:
<<<<<<< HEAD
        is_reliable, text_bytes_found, details = cld2.detect(doc.text)
        return [
            DocResult(
                doc=doc,
                spans=[Span(start=0, end=len(doc.text), type=details[0].language_code)],
                score=details[0].percent,
            )
        ]


class FastTextLanguageFilter(Filter):
    MODEL_PATH = "https://dl.fbaipublicfiles.com/fasttext/supervised-models/lid.176.bin"

    def __init__(self, model_path: str = MODEL_PATH) -> None:
        # we use this private attribute to avoid a warning from the fasttext library
        # see this comment:
        # https://github.com/facebookresearch/fastText/issues/1056#issuecomment-1278058705
        self.model = _FastText(model_path=str(cached_path(model_path)))

    def train(self, trainfile: str):
        pass

    def save(self, outdir: str):
        pass
=======
        if self.level == "doc":
            # Perform prediction at document level
            # FastText complains about newlines so replace them with spaces
            text = doc.text.replace("\n", " ")
            pred_label, pred_probs = self.classifier.predict(text, k=-1)
            score = pred_probs[1]
            return DocResult(doc=doc, spans=[], score=score)
        elif self.level == "sent":
            # Perform prediction at sentence level
            filter_sents: List[Span] = []
            sent_span_indices = self.sent_tokenizer.span_tokenize(doc.text)
            filter_sentence_count = 0.0
            total_sentence_count = 0.0
            for start, end in sent_span_indices:
                total_sentence_count += 1
                sentence_text = doc.text[start:end].replace("\n", " ")
                pred_label, pred_probs = self.classifier.predict(sentence_text, k=-1)
                score = pred_probs[1]
                # Can tweak this and experiment with different thresholds
                if score > self.sent_threshold:
                    span = Span(start=start, end=end, type=f"{score:.4f}")
                    filter_sents.append(span)
                    filter_sentence_count += 1
            doc_score = float(filter_sentence_count) / total_sentence_count
            return DocResult(doc=doc, spans=filter_sents, score=doc_score)
        else:
            raise NotImplementedError("Please provide a valid granularity for prediction (doc or sent)")
>>>>>>> 91063a0f

    def predict(self, doc: Document) -> List[DocResult]:
        pred = self.model.predict(doc.text.lower().replace("\n", " "))
        lang = pred[0][0].split("__")[-1]  # pyright: ignore
        score = float(pred[1])
        return [DocResult(doc=doc, spans=[Span(start=0, end=len(doc.text), type=lang)], score=score)]


# class FastTextFilter(Filter):
#     def train(self, trainfile: str):
#         pass

#     def save(self, outdir: str):
#         pass

#     def predict(self, doc: Document) -> List[DocResult]:
#         pass


class PiiFilter(Filter):
    EMAIL = "EMAIL_ADDRESS"
    PHONE = "PHONE_NUMBER"
    IP = "IP_ADDRESS"

    PRESIDIO = "presidio"
    REGEX = "regex"

    ENGLISH = "en"
    WINDOW = 100

    def __init__(
        self, method: Optional[str] = None, postprocess: Optional[bool] = None, window: Optional[int] = None
    ) -> None:
        # configs
        self.method = method if method else self.REGEX
        self.postprocess = postprocess if postprocess else True
        self.window = window if window else self.WINDOW

        # Regular expressions for different types of PII
        self.pii_type_to_regex = {
            self.EMAIL: re.compile("[.\\s@,?!;:)(]*([^\\s@]+@[^\\s@,?!;:)(]+?)[.\\s@,?!;:)(]?[\\s\n\r]"),
            self.PHONE: re.compile("\\s+\\(?(\\d{3})\\)?[-\\. ]*(\\d{3})[-. ]?(\\d{4})"),
            self.IP: re.compile(
                "(?:(?:25[0-5]|2[0-4][0-9]|[01]?[0-9][0-9]?)\\.){3}(?:25[0-5]|2[0-4][0-9]|[01]?[0-9][0-9]?)"
            ),
        }
        self.url_regex = re.compile(
            "(?i)\b((?:https?://|www\\d{0,3}[.]|[a-z0-9.\\-]+[.][a-z]{2,4}/)(?:[^\\s()<>]+|\\(([^\\s()<>]+|"
            "(\\([^\\s()<>]+\\)))*\\))+(?:\\(([^\\s()<>]+|(\\([^\\s()<>]+\\)))*\\)|[^\\s`!()\\[\\]"
            "{};:'\".,<>?«»“”‘’]))"
        )

        # presidio
        if self.method == self.PRESIDIO:
            self.analyzer = AnalyzerEngine()

    def predict(self, doc: Document) -> List[DocResult]:
        """Main runner."""
        # extract
        if self.method == self.PRESIDIO:
            pii_spans = self._extract_pii_presidio(text=doc.text)
        elif self.method == self.REGEX:
            pii_spans = self._extract_pii_regex(text=doc.text)
        else:
            raise NotImplementedError
        # post process
        if self.postprocess:
            new_pii_spans = self._postprocess(text=doc.text, pii_spans=pii_spans, window=self.window)
        else:
            new_pii_spans = pii_spans
        # document-level score
        score = self._score(text=doc.text, pii_spans=new_pii_spans)
        return [DocResult(doc=doc, spans=new_pii_spans, score=score)]

    def _score(self, text: str, pii_spans: List[Span]) -> float:
        return len(pii_spans) * 1.0 / len(text.split())

    def _extract_pii_regex(self, text: str) -> List[Span]:
        pii_spans: List[Span] = []
        for pii_type, regex in self.pii_type_to_regex.items():
            for match in regex.finditer(text):
                start, end = match.span()
                pii_spans.append(Span(start=start, end=end, type=pii_type))
        return pii_spans

    def _extract_pii_presidio(self, text: str) -> List[Span]:
        analyzer_results = self.analyzer.analyze(
            text=text,
            entities=[self.EMAIL, self.PHONE, self.IP],
            language=self.ENGLISH,
        )
        pii_spans: List[Span] = []
        for res in analyzer_results:
            pii_spans.append(Span(start=res.start, end=res.end, type=res.entity_type))
        return pii_spans

    def _postprocess(self, text: str, pii_spans: List[Span], window: int) -> List[Span]:
        """Applies some rules to remove over-prediction of PII types."""
        new_pii_spans = []
        for pii_span in pii_spans:
            if pii_span.type == self.EMAIL:
                if self._is_email(text, pii_span):
                    new_pii_spans.append(pii_span)
                else:
                    pass

            elif pii_span.type == self.PHONE or pii_span.type == self.IP:
                context = pii_span.mention(text=text, window=window)
                # for both phone numbers & IP addresses, context shouldnt
                # contain these strings
                if "isbn" in context or "doi" in context or "#" in context:
                    pass
                elif pii_span.type == self.IP:
                    new_pii_spans.append(pii_span)
                elif pii_span.type == self.PHONE:
                    # for phone numbers, additionally shouldnt be URL
                    if self._contains_url(text=text):
                        pass
                    else:
                        new_pii_spans.append(pii_span)

            else:
                raise NotImplementedError(f"Unsupported PII type for Postprocess: {pii_span.type}")
        return new_pii_spans

    def _contains_url(self, text: str) -> bool:
        return len(self.url_regex.findall(text)) > 0

    def _is_email(self, text: str, pii_span: Span) -> bool:
        """
        Rules:
        (1) The email address besides the domain, cannot be only "("
        (2) There must be a "." in the domain
        """
        mention = pii_span.mention(text=text)
        addressee = mention.split("@")[0]
        domain = mention.split("@")[1]
        if addressee.strip() == "(" or "." not in domain:
            return False
        return True<|MERGE_RESOLUTION|>--- conflicted
+++ resolved
@@ -56,14 +56,48 @@
             )
         ]
 
-
-<<<<<<< HEAD
+    
 class Cld2LanguageFilter(Filter):
     def train(self, trainfile: str):
         pass
-=======
+
+    def save(self, outdir: str):
+        pass
+
+    def predict(self, doc: Document) -> List[DocResult]:
+        is_reliable, text_bytes_found, details = cld2.detect(doc.text)
+        return [
+            DocResult(
+                doc=doc,
+                spans=[Span(start=0, end=len(doc.text), type=details[0].language_code)],
+                score=details[0].percent,
+            )
+        ]
+      
+ 
+class FastTextLanguageFilter(Filter):
+    MODEL_PATH = "https://dl.fbaipublicfiles.com/fasttext/supervised-models/lid.176.bin"
+
+    def __init__(self, model_path: str = MODEL_PATH) -> None:
+        # we use this private attribute to avoid a warning from the fasttext library
+        # see this comment:
+        # https://github.com/facebookresearch/fastText/issues/1056#issuecomment-1278058705
+        self.model = _FastText(model_path=str(cached_path(model_path)))
+
+    def train(self, trainfile: str):
+        pass
+
+    def save(self, outdir: str):
+        pass
+
+    def predict(self, doc: Document) -> List[DocResult]:
+        pred = self.model.predict(doc.text.lower().replace("\n", " "))
+        lang = pred[0][0].split("__")[-1]  # pyright: ignore
+        score = float(pred[1])
+        return [DocResult(doc=doc, spans=[Span(start=0, end=len(doc.text), type=lang)], score=score)]
+
+
 class FastTextFilter(Filter):
->>>>>>> 91063a0f
 
     # Either provide path to a trained model file on S3 (<bucket>/<file>)
     # or provide paths to training and test data files
@@ -119,32 +153,6 @@
         print(model_performance)
 
     def predict(self, doc: Document) -> List[DocResult]:
-<<<<<<< HEAD
-        is_reliable, text_bytes_found, details = cld2.detect(doc.text)
-        return [
-            DocResult(
-                doc=doc,
-                spans=[Span(start=0, end=len(doc.text), type=details[0].language_code)],
-                score=details[0].percent,
-            )
-        ]
-
-
-class FastTextLanguageFilter(Filter):
-    MODEL_PATH = "https://dl.fbaipublicfiles.com/fasttext/supervised-models/lid.176.bin"
-
-    def __init__(self, model_path: str = MODEL_PATH) -> None:
-        # we use this private attribute to avoid a warning from the fasttext library
-        # see this comment:
-        # https://github.com/facebookresearch/fastText/issues/1056#issuecomment-1278058705
-        self.model = _FastText(model_path=str(cached_path(model_path)))
-
-    def train(self, trainfile: str):
-        pass
-
-    def save(self, outdir: str):
-        pass
-=======
         if self.level == "doc":
             # Perform prediction at document level
             # FastText complains about newlines so replace them with spaces
@@ -172,25 +180,6 @@
             return DocResult(doc=doc, spans=filter_sents, score=doc_score)
         else:
             raise NotImplementedError("Please provide a valid granularity for prediction (doc or sent)")
->>>>>>> 91063a0f
-
-    def predict(self, doc: Document) -> List[DocResult]:
-        pred = self.model.predict(doc.text.lower().replace("\n", " "))
-        lang = pred[0][0].split("__")[-1]  # pyright: ignore
-        score = float(pred[1])
-        return [DocResult(doc=doc, spans=[Span(start=0, end=len(doc.text), type=lang)], score=score)]
-
-
-# class FastTextFilter(Filter):
-#     def train(self, trainfile: str):
-#         pass
-
-#     def save(self, outdir: str):
-#         pass
-
-#     def predict(self, doc: Document) -> List[DocResult]:
-#         pass
-
 
 class PiiFilter(Filter):
     EMAIL = "EMAIL_ADDRESS"
